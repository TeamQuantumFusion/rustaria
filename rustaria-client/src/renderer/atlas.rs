--- conflicted
+++ resolved
@@ -3,26 +3,18 @@
 use std::hash::Hash;
 
 use image::{EncodableLayout, RgbaImage};
-<<<<<<< HEAD
-use rectangle_pack::{contains_smallest_box, GroupedRectsToPlace, pack_rects, RectanglePackError, RectanglePackOk, RectToInsert, TargetBin, volume_heuristic};
-use tracing::{debug, info};
-use wgpu::{BindGroup, BindGroupLayout, Device, Extent3d, Queue, Sampler, Texture, TextureView};
-=======
 use rectangle_pack::{
     contains_smallest_box, pack_rects, volume_heuristic, GroupedRectsToPlace, RectToInsert,
     RectanglePackError, RectanglePackOk, TargetBin,
 };
 use tracing::debug;
 use wgpu::{Device, Extent3d, Queue, Sampler, Texture, TextureView};
->>>>>>> 9f97e2cc
 
 pub struct Atlas<I: Debug + Hash + Ord + Clone> {
     image_locations: HashMap<I, AtlasLocation>,
     texture: Texture,
     sampler: Sampler,
     texture_view: TextureView,
-    pub layout: BindGroupLayout,
-    pub group: BindGroup,
 }
 
 impl<I: Debug + Hash + Ord + Clone> Atlas<I> {
@@ -50,7 +42,6 @@
 
         let mut image_locations = HashMap::new();
         for (pos, (_, image_size)) in atlas_images.packed_locations() {
-            info!("yuor mom");
             let (identifier, image) = images.get(*pos).unwrap();
 
             image_locations.insert(
@@ -63,13 +54,16 @@
                 },
             );
 
-
             queue.write_texture(
                 // Tells wgpu where to copy the pixel data
                 wgpu::ImageCopyTexture {
                     texture: &texture,
                     mip_level: 0,
-                    origin: wgpu::Origin3d::ZERO,
+                    origin: wgpu::Origin3d {
+                        x: image_size.x(),
+                        y: image_size.y(),
+                        z: 0,
+                    },
                     aspect: wgpu::TextureAspect::All,
                 },
                 // The actual pixel data
@@ -83,75 +77,27 @@
                 Extent3d {
                     width: image_size.width(),
                     height: image_size.height(),
-                    depth_or_array_layers: 1,
+                    depth_or_array_layers: 0,
                 },
             );
         }
-
-
 
         let texture_view = texture.create_view(&wgpu::TextureViewDescriptor::default());
         let sampler = device.create_sampler(&wgpu::SamplerDescriptor {
             address_mode_u: wgpu::AddressMode::ClampToEdge,
             address_mode_v: wgpu::AddressMode::ClampToEdge,
             address_mode_w: wgpu::AddressMode::ClampToEdge,
-            mag_filter: wgpu::FilterMode::Nearest,
+            mag_filter: wgpu::FilterMode::Linear,
             min_filter: wgpu::FilterMode::Nearest,
             mipmap_filter: wgpu::FilterMode::Nearest,
             ..Default::default()
         });
-
-        let layout = device.create_bind_group_layout(
-            &wgpu::BindGroupLayoutDescriptor {
-                entries: &[
-                    wgpu::BindGroupLayoutEntry {
-                        binding: 0,
-                        visibility: wgpu::ShaderStages::FRAGMENT,
-                        ty: wgpu::BindingType::Texture {
-                            multisampled: false,
-                            view_dimension: wgpu::TextureViewDimension::D2,
-                            sample_type: wgpu::TextureSampleType::Float { filterable: true },
-                        },
-                        count: None,
-                    },
-                    wgpu::BindGroupLayoutEntry {
-                        binding: 1,
-                        visibility: wgpu::ShaderStages::FRAGMENT,
-                        ty: wgpu::BindingType::Sampler(
-                            wgpu::SamplerBindingType::Filtering,
-                        ),
-                        count: None,
-                    },
-                ],
-                label: Some("texture_bind_group_layout"),
-            }
-        );
-
-        let group = device.create_bind_group(
-            &wgpu::BindGroupDescriptor {
-                layout: &layout,
-                entries: &[
-                    wgpu::BindGroupEntry {
-                        binding: 0,
-                        resource: wgpu::BindingResource::TextureView(&texture_view),
-                    },
-                    wgpu::BindGroupEntry {
-                        binding: 1,
-                        resource: wgpu::BindingResource::Sampler(&sampler),
-                    }
-                ],
-                label: Some("diffuse_bind_group"),
-            }
-        );
-
 
         Atlas {
             image_locations,
             texture,
             sampler,
             texture_view,
-            layout,
-            group,
         }
     }
 
@@ -167,8 +113,8 @@
             );
         }
 
-        let mut atlas_w = 32u32;
-        let mut atlas_h = 32u32;
+        let mut atlas_w = 128u32;
+        let mut atlas_h = 128u32;
         loop {
             let mut target_bins = BTreeMap::new();
             target_bins.insert(1, TargetBin::new(atlas_w, atlas_h, 1));
@@ -181,24 +127,12 @@
                 Ok(placement) => {
                     return (placement, atlas_w, atlas_h);
                 }
-<<<<<<< HEAD
-                Err(err) => {
-                    match err {
-                        RectanglePackError::NotEnoughBinSpace => {
-                            if atlas_h > atlas_w {
-                                atlas_w <<= 1;
-                            } else {
-                                atlas_h <<= 1;
-                            }
-                            info!(target: "client.render.atlas", "Resized Atlas to {}x{}", atlas_w, atlas_h);
-=======
                 Err(err) => match err {
                     RectanglePackError::NotEnoughBinSpace => {
                         if atlas_h > atlas_w {
                             atlas_w <<= 1;
                         } else {
                             atlas_h <<= 1;
->>>>>>> 9f97e2cc
                         }
                         debug!(target: "client.render.atlas", "Resized Atlas to {}x{}", atlas_w, atlas_h);
                     }
