use eyre::eyre;
use image::RgbaImage;
use naga::ShaderStage;
<<<<<<< HEAD
use tracing::{debug, info};
use wgpu::{Buffer, BufferUsages, CommandBuffer, Device, FragmentState, Queue, RenderPipeline, SurfaceConfiguration, TextureView, VertexAttribute, VertexBufferLayout, VertexFormat, VertexState, VertexStepMode};
use winit::dpi::PhysicalSize;

use rustaria::api::RustariaApi;
use rustaria::chunk::tile::TilePrototype;
use rustaria::registry::{AssetLocation, Id, LuaAssetLocation};
=======
use tracing::debug;
use wgpu::{
    Buffer, BufferUsages, CommandBuffer, Device, FragmentState, Queue, RenderPipeline,
    SurfaceConfiguration, TextureView, VertexAttribute, VertexBufferLayout, VertexFormat,
    VertexState, VertexStepMode,
};
use winit::dpi::PhysicalSize;

use rustaria::api::RustariaApi;
use rustaria::registry::{AssetLocation, Id};
>>>>>>> 9f97e2cc

use crate::renderer::atlas::Atlas;
use crate::renderer::{create_buffer, get_shader_module, Drawer, QuadPos, DEFAULT_PRIMITIVE};

pub struct TileDrawer {
    // Pipeline
    pipeline: RenderPipeline,
    // Buffers
    tile_buffer: Buffer,
    quad_index_buffer: Buffer,
    atlas: Atlas<Id>,
}

#[repr(C)]
#[derive(Copy, Clone, Debug, bytemuck::Pod, bytemuck::Zeroable)]
pub struct TileVertex {
    position: [f32; 2],
    tex_coords: [f32; 2],
}

impl Drawer for TileDrawer {
    fn new(
        queue: &Queue,
        device: &Device,
        config: &SurfaceConfiguration,
        api: &mut RustariaApi<'_>,
    ) -> Self {
        fn read_image(
            id: usize,
            tile: &AssetLocation,
            api: &mut RustariaApi<'_>,
        ) -> eyre::Result<(Id, RgbaImage)> {
            let AssetLocation { plugin_id, path } = tile;
            let archive = api
                .get_plugin_assets_mut(&plugin_id)
                .ok_or_else(|| eyre!("Could not find plugin {plugin_id}"))?;

            let data = archive.get_asset(path.clone())?;
            let image = image::load_from_memory(data.as_slice())?;
            Ok((Id(id as u32), image.into_rgba8()))
        }

<<<<<<< HEAD
        let map: Vec<_> = api.tiles.get_all().iter().enumerate().map(|(id, prototype)| (id, prototype.sprite.clone())).collect();
        for (id, tile) in map {
            if let Some(tile) = tile {
                match read_image(id, &AssetLocation::from(tile), api) {
                    Ok(image) => images.push(image),
                    Err(err) => debug!("Tile Image Skipped {}", err)
                }
            }
        }
=======
        let map: Vec<_> = api
            .tiles
            .entries()
            .enumerate()
            .map(|(id, prototype)| (id, prototype.sprite.clone()))
            .collect();

        let images = map
            .into_iter()
            .filter_map(|(id, tile)| match read_image(id, &tile?, api) {
                Ok(image) => Some(image),
                Err(err) => {
                    debug!("Tile Image Skipped {}", err);
                    None
                }
            })
            .collect();
>>>>>>> 9f97e2cc

        let atlas = Atlas::new(queue, device, images);

        let render_pipeline_layout =
            device.create_pipeline_layout(&wgpu::PipelineLayoutDescriptor {
                label: Some("Tile Pipeline layout"),
                bind_group_layouts: &[&atlas.layout],
                push_constant_ranges: &[],
            });

        let module = get_shader_module(
            "triangle-fs",
            include_str!("../shader/tile.wgsl"),
        );


        let pipeline = device.create_render_pipeline(&wgpu::RenderPipelineDescriptor {
            label: Some("Tile Pipeline"),
            layout: Some(&render_pipeline_layout),
            vertex: VertexState {
                module: &device.create_shader_module(&module),
                entry_point: "vs_main",
                buffers: &[
                    VertexBufferLayout {
                        array_stride: std::mem::size_of::<TileVertex>() as wgpu::BufferAddress,
                        step_mode: VertexStepMode::Vertex,
                        attributes: &[VertexAttribute {
                            format: VertexFormat::Float32x2,
                            offset: 0,
                            shader_location: 0,
                        }, VertexAttribute {
                            format: VertexFormat::Float32x2,
                            offset: std::mem::size_of::<[f32; 2]>() as wgpu::BufferAddress,
                            shader_location: 1,
                        }],
                    }],
            },
            fragment: Some(FragmentState {
                module: &device.create_shader_module(&module),
                entry_point: "fs_main",
                targets: &[wgpu::ColorTargetState {
                    format: config.format,
                    blend: Some(wgpu::BlendState::REPLACE),
                    write_mask: wgpu::ColorWrites::ALL,
                }],
            }),
            primitive: DEFAULT_PRIMITIVE,
            depth_stencil: None,
            multisample: wgpu::MultisampleState {
                count: 1,
                mask: !0,
                alpha_to_coverage_enabled: false,
            },
            multiview: None,
        });

        let tile_buffer = create_buffer(
            device,
            "stuff",
            &[
                TileVertex { position: [-0.5, 0.5], tex_coords: [0.0, 1.0] },
                TileVertex { position: [-0.5, -0.5], tex_coords: [0.0, 0.0] },
                TileVertex { position: [0.5, 0.5], tex_coords: [1.0, 1.0] },
                TileVertex { position: [0.5, -0.5], tex_coords: [1.0, 0.0] },
            ],
            BufferUsages::VERTEX,
        );

        let quad_index_buffer = create_buffer(
            device,
            "Quad Index Buffer",
            &[0u16, 1u16, 2u16, 2u16, 1u16, 3u16],
            BufferUsages::INDEX,
        );

        TileDrawer {
            pipeline,
            tile_buffer,
            quad_index_buffer,
            atlas,
        }
    }

    fn resize(&mut self, _: PhysicalSize<u32>) {}

    fn draw(
        &mut self,
        view: &TextureView,
        device: &Device,
    ) -> Result<CommandBuffer, wgpu::SurfaceError> {
        let mut encoder = device.create_command_encoder(&wgpu::CommandEncoderDescriptor {
            label: Some("Render Encoder"),
        });

        let mut render_pass = encoder.begin_render_pass(&wgpu::RenderPassDescriptor {
            label: Some("Render Pass"),
            color_attachments: &[wgpu::RenderPassColorAttachment {
                view,
                resolve_target: None,
                ops: wgpu::Operations {
                    load: wgpu::LoadOp::Clear(wgpu::Color {
                        r: 0.41,
                        g: 0.57,
                        b: 0.97,
                        a: 1.0,
                    }),
                    store: true,
                },
            }],
            depth_stencil_attachment: None,
        });

        render_pass.set_pipeline(&self.pipeline);
        render_pass.set_bind_group(0, &self.atlas.group, &[]); // NEW!
        render_pass.set_vertex_buffer(0, self.tile_buffer.slice(..));
        render_pass.set_index_buffer(self.quad_index_buffer.slice(..), wgpu::IndexFormat::Uint16);
        render_pass.draw_indexed(0..6, 0, 0..1);

        // drop render pass here because it mutably borrows `encoder`,
        // and we wanna use it later
        drop(render_pass);
        Ok(encoder.finish())
    }
}<|MERGE_RESOLUTION|>--- conflicted
+++ resolved
@@ -1,15 +1,6 @@
 use eyre::eyre;
 use image::RgbaImage;
 use naga::ShaderStage;
-<<<<<<< HEAD
-use tracing::{debug, info};
-use wgpu::{Buffer, BufferUsages, CommandBuffer, Device, FragmentState, Queue, RenderPipeline, SurfaceConfiguration, TextureView, VertexAttribute, VertexBufferLayout, VertexFormat, VertexState, VertexStepMode};
-use winit::dpi::PhysicalSize;
-
-use rustaria::api::RustariaApi;
-use rustaria::chunk::tile::TilePrototype;
-use rustaria::registry::{AssetLocation, Id, LuaAssetLocation};
-=======
 use tracing::debug;
 use wgpu::{
     Buffer, BufferUsages, CommandBuffer, Device, FragmentState, Queue, RenderPipeline,
@@ -20,7 +11,6 @@
 
 use rustaria::api::RustariaApi;
 use rustaria::registry::{AssetLocation, Id};
->>>>>>> 9f97e2cc
 
 use crate::renderer::atlas::Atlas;
 use crate::renderer::{create_buffer, get_shader_module, Drawer, QuadPos, DEFAULT_PRIMITIVE};
@@ -36,9 +26,9 @@
 
 #[repr(C)]
 #[derive(Copy, Clone, Debug, bytemuck::Pod, bytemuck::Zeroable)]
-pub struct TileVertex {
-    position: [f32; 2],
-    tex_coords: [f32; 2],
+pub struct TileTexturePos {
+    x: u32,
+    y: u32,
 }
 
 impl Drawer for TileDrawer {
@@ -63,17 +53,6 @@
             Ok((Id(id as u32), image.into_rgba8()))
         }
 
-<<<<<<< HEAD
-        let map: Vec<_> = api.tiles.get_all().iter().enumerate().map(|(id, prototype)| (id, prototype.sprite.clone())).collect();
-        for (id, tile) in map {
-            if let Some(tile) = tile {
-                match read_image(id, &AssetLocation::from(tile), api) {
-                    Ok(image) => images.push(image),
-                    Err(err) => debug!("Tile Image Skipped {}", err)
-                }
-            }
-        }
-=======
         let map: Vec<_> = api
             .tiles
             .entries()
@@ -91,47 +70,46 @@
                 }
             })
             .collect();
->>>>>>> 9f97e2cc
 
         let atlas = Atlas::new(queue, device, images);
 
         let render_pipeline_layout =
             device.create_pipeline_layout(&wgpu::PipelineLayoutDescriptor {
                 label: Some("Tile Pipeline layout"),
-                bind_group_layouts: &[&atlas.layout],
+                bind_group_layouts: &[],
                 push_constant_ranges: &[],
             });
 
-        let module = get_shader_module(
+        let fragment_module = get_shader_module(
             "triangle-fs",
-            include_str!("../shader/tile.wgsl"),
+            include_str!("../shader/triangle-fs.glsl"),
+            ShaderStage::Fragment,
         );
-
+        let vertex_module = get_shader_module(
+            "triangle-vs",
+            include_str!("../shader/triangle-vs.glsl"),
+            ShaderStage::Vertex,
+        );
 
         let pipeline = device.create_render_pipeline(&wgpu::RenderPipelineDescriptor {
             label: Some("Tile Pipeline"),
             layout: Some(&render_pipeline_layout),
             vertex: VertexState {
-                module: &device.create_shader_module(&module),
-                entry_point: "vs_main",
-                buffers: &[
-                    VertexBufferLayout {
-                        array_stride: std::mem::size_of::<TileVertex>() as wgpu::BufferAddress,
-                        step_mode: VertexStepMode::Vertex,
-                        attributes: &[VertexAttribute {
-                            format: VertexFormat::Float32x2,
-                            offset: 0,
-                            shader_location: 0,
-                        }, VertexAttribute {
-                            format: VertexFormat::Float32x2,
-                            offset: std::mem::size_of::<[f32; 2]>() as wgpu::BufferAddress,
-                            shader_location: 1,
-                        }],
+                module: &device.create_shader_module(&vertex_module),
+                entry_point: "main",
+                buffers: &[VertexBufferLayout {
+                    array_stride: std::mem::size_of::<(f32, f32)>() as wgpu::BufferAddress,
+                    step_mode: VertexStepMode::Vertex,
+                    attributes: &[VertexAttribute {
+                        format: VertexFormat::Float32x2,
+                        offset: 0,
+                        shader_location: 0,
                     }],
+                }],
             },
             fragment: Some(FragmentState {
-                module: &device.create_shader_module(&module),
-                entry_point: "fs_main",
+                module: &device.create_shader_module(&fragment_module),
+                entry_point: "main",
                 targets: &[wgpu::ColorTargetState {
                     format: config.format,
                     blend: Some(wgpu::BlendState::REPLACE),
@@ -152,10 +130,10 @@
             device,
             "stuff",
             &[
-                TileVertex { position: [-0.5, 0.5], tex_coords: [0.0, 1.0] },
-                TileVertex { position: [-0.5, -0.5], tex_coords: [0.0, 0.0] },
-                TileVertex { position: [0.5, 0.5], tex_coords: [1.0, 1.0] },
-                TileVertex { position: [0.5, -0.5], tex_coords: [1.0, 0.0] },
+                QuadPos { x: -0.5, y: 0.5 },
+                QuadPos { x: -0.5, y: -0.5 },
+                QuadPos { x: 0.5, y: 0.5 },
+                QuadPos { x: 0.5, y: -0.5 },
             ],
             BufferUsages::VERTEX,
         );
@@ -205,10 +183,9 @@
         });
 
         render_pass.set_pipeline(&self.pipeline);
-        render_pass.set_bind_group(0, &self.atlas.group, &[]); // NEW!
         render_pass.set_vertex_buffer(0, self.tile_buffer.slice(..));
         render_pass.set_index_buffer(self.quad_index_buffer.slice(..), wgpu::IndexFormat::Uint16);
-        render_pass.draw_indexed(0..6, 0, 0..1);
+        render_pass.draw_indexed(0..6, 0, 0..(24 * 24));
 
         // drop render pass here because it mutably borrows `encoder`,
         // and we wanna use it later
