local tile = require "tile"
local wall = require "wall"
local log = require "log"
local meta = require "meta"

log.warn "IDK what alpha's on, one entrypoint is good enough"
log.debug "use dash, not froge"
log.debug(meta.plugin_id)

tile.register {
    -- all default settings
    ["dirt"] = tile.default {},
    ["air"] = tile.default {},
    -- a full example of a tile setting
    ["alpha"] = tile.default {
<<<<<<< HEAD
        sprite = { mod_id, "tile/dirt.png" },
=======
        asset = {meta.plugin_id, "your mom"},
>>>>>>> 9f97e2cc
        transitional = true,
        collision = {fixed = false},
        opaque = {fixed = false},
        blast_resistance = 69,
        break_resistance = "indestructible",
        tile_type = {
            type = "spreadable",
            spread_chance = 0.618,
            filter = {whitelist = {{meta.plugin_id, "leo"}}}
        }
    }
}

wall.register {
    ["air"] = wall.default {},
    ["another"] = wall.default {}
}

log.error "that's it, lmao"<|MERGE_RESOLUTION|>--- conflicted
+++ resolved
@@ -13,11 +13,7 @@
     ["air"] = tile.default {},
     -- a full example of a tile setting
     ["alpha"] = tile.default {
-<<<<<<< HEAD
-        sprite = { mod_id, "tile/dirt.png" },
-=======
         asset = {meta.plugin_id, "your mom"},
->>>>>>> 9f97e2cc
         transitional = true,
         collision = {fixed = false},
         opaque = {fixed = false},
